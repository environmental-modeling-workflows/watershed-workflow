"""Download DayMet data given a watershed.

DayMet is downloaded in box mode based on watershed bounds, then it can be converted to
hdf5 files that models can read.
"""

import requests
import datetime
import logging
import h5py, netCDF4
import sys, os
import numpy as np
import time
import workflow
import rasterio
from scipy.signal import savgol_filter

VALID_VARIABLES = ['tmin', 'tmax', 'prcp', 'srad', 'vp', 'swe', 'dayl']

class Date:
    """Struct to store day of year and year."""
    def __init__(self, doy, year):
        self.doy = doy
        self.year = year

    def __repr__(self):
        return '{}-{}'.format(self.doy, self.year)
    
def stringToDate(s):
    """convert string to Date format (s.doy, s.year)"""
    if len(s) == 4:
        return Date(1, int(s))

    doy_year = s.split('-')
    if len(doy_year) != 2 or len(doy_year[1]) != 4:
        raise RuntimeError('Invalid date format: {}, should be DOY-YEAR'.format(s))

    return Date(int(doy_year[0]), int(doy_year[1]))

def numDays(start, end):
    """Time difference -- assumes inclusive end date."""
    return 365 * (end.year + 1 - start.year) - (start.doy-1) - (365-end.doy)

def loadFile(fname, var):
    with netCDF4.Dataset(fname, 'r') as nc:
        x = nc.variables['x'][:] * 1000. # km to m; raw netCDF file has km unit 
        y = nc.variables['y'][:] * 1000. # km to m
        time = nc.variables['time'][:]
        assert(len(time) == 365)
        val = nc.variables[var][:]
    return x,y,val

def initData(d, vars, num_days, nx, ny):
    for v in vars:
        # d[v] has shape (nband, nrow, ncol)
        d[v] = np.zeros((num_days, ny, nx),'d')

<<<<<<< HEAD
def collectDaymet(bounds, crs, start, end, vars=None, force=False):
=======
def collectDaymet(bounds, crs, start, end, vars=None, force=False, buffer=0.01):
>>>>>>> 7ec86159
    """Calls the DayMet Rest API to get data and save raw data.
    Parameters:
    bounds: fiona or shapely shape, or [xmin, ymin, xmax, ymax]
          Collect a file that covers this shape or bounds.
    crs : CRS object
          Coordinate system of the above polygon_or_bounds           
    start: str
        start date in the format of "doy-year", e.g., "1-2012"
    end: str
        end date in the format of "doy-year", e.g., "365-2012"     
    vars: list or 'all'
        list of strings that are in VALID_VARIABLES. Default is use all available variables.
    force : bool
        Download or re-download the file if true.    
    buffer, float
        buffer used for watershed shape (in degrees!)
    """
    T0 = time.time()

    if isinstance(start, str) or isinstance(end, str):
        start = stringToDate(start)
        end = stringToDate(end)

    if vars == 'all' or vars is None:
        vars = VALID_VARIABLES
        logging.info(f"downloading variables: {VALID_VARIABLES}")

    dat = dict()
    d_inited = False

    daymet_obj = workflow.sources.manager_daymet.FileManagerDaymet()
 
    for year in range(start.year, end.year+1):
        for var in vars:
            fname, feather_bounds = daymet_obj.get_meteorology(var, year, bounds, crs, force_download=force, buffer=buffer)

            x,y,v = loadFile(fname, var) # returned v.shape(nband, nrow, ncol)
            if not d_inited:
                initData(dat, vars, numDays(start,end), len(x), len(y))
                d_inited = True

            # stuff v in the right spot
            if year == start.year and year == end.year:
                dat[var][:,:,:] = v[start.doy-1:end.doy,:,:]
            elif year == start.year:
                dat[var][0:365-start.doy+1,:,:] = v[start.doy-1:,:,:]
            elif year == end.year:
                dat[var][-end.doy:,:,:] = v[-end.doy:,:,:]
            else:
                my_start = 365 * (year - start.year) - start.doy + 1
                dat[var][my_start:my_start+365,:,:] = v

    logging.info(f'seconds to write: {time.time()-T0} s')
    return dat, x, y

def reproj_Daymet(x, y, raw, dst_crs, resolution=None):
    """
    reproject daymet raw data to watershed CRS.
    Parameters:
        x: list
            x-coordinates
        y: list
            y-coordinates
        raw: dict
            raw data input
        dst_crs: workflow crs
            destination CRS
        resolution: float, default is letting rasterio to guess the best closest resolution to raw data
            resolution for the new data
    """
    var_list = list(raw.keys())
    logging.debug(f"variables: {var_list}")
    logging.debug(f"raw shape in (nband, nrow, ncol): {raw[var_list[0]].shape}")
    
    if raw[var_list[0]].ndim == 3:
        nband = raw[var_list[0]].shape[0]   
    else:
        nband = 1 
    
    daymet_crs = workflow.crs.daymet_crs()
    logging.debug(f'daymet crs: {daymet_crs}')
    
    # make sure tranform function is consistent with the unit used in CRS
    unit = daymet_crs.to_dict()['units']
    if unit == 'km':
        dx = dy = 1.0 # km
        transform = (x.min()/1000 - dx/2, dx, 0.0, y.max()/1000 + dy/2, 0.0, -dy) # accepted format(xmin, dx, 0, ymax, 0, -dy)
        affine = rasterio.transform.from_origin(x.min() - dx/2, y.max() + dy/2, dx, dy)
    elif unit == 'm':
        dx = dy = 1000.0 # m
        transform = (x.min() - dx/2, dx, 0.0, y.max() + dy/2, 0.0, -dy)
        affine = rasterio.transform.from_origin(x.min() - dx/2, y.max() + dy/2, dx, dy)
    else: 
        raise RuntimeError(f'Daymet CRS unit: {unit} is not recognized! Supported units are m or km.')
    logging.debug(f'transform: {transform}')
    logging.debug(f'Affine: {affine}') 
    
    daymet_profile = {
        'driver': 'GTiff', 
        'dtype': 'float32', 
        'nodata': -9999.0, 
        'width': len(x), 
        'height': len(y), 
        'count': nband, 
        'crs':daymet_crs,
        'transform':affine,
        'tiled': False, 
        'interleave': 'pixel'
    }

    logging.debug(f'daymet profile: {daymet_profile}') 
    logging.info(f'reprojecting to new crs: {dst_crs}') 
    new_dat = {}
    for var in var_list:

        idat = raw[var]
        dst_profile, dst_raster = workflow.warp.raster(src_profile=daymet_profile, src_array=idat, 
                                    dst_crs=dst_crs, resolution = resolution)
        new_dat[var] = dst_raster    
    
    logging.info(f"new profile: {dst_profile}")
    new_extent = rasterio.transform.array_bounds(dst_profile['height'], dst_profile['width'], dst_profile['transform']) # (x0, y0, x1, y1)

    logging.info(f"new extent[xmin, ymin, xmax, ymax]: {new_extent}")
    
    new_x, new_y = xy_from_profile(dst_profile)
    
    return new_x, new_y, new_extent, new_dat, daymet_profile

def smoothRaw(raw, smooth_filter=True, nyears=None):
    """Smooth daymet to get a typical year by averaging each day across all years. Optionally can apply 
    a moving average filter to get smoother time series data.
    Parameters:
        raw, dict
            raw daymet
        smooth_filter, bool
            whether to use savgol_filter for smoothing
        nyears, int
            repreat the typical year for how many years
    """
    logging.info("averaging daymet by taking the average for each day across the actual years.")
    var_list = list(raw.keys())
    if nyears == None:
        nyears = raw[var_list[0]].shape[0]//365 
    # reshape dat
    smooth_dat = dict()
    for ivar in var_list:
        idat = raw[ivar]
        if nyears*365 != idat.shape[0]:
            idat = idat[0:nyears*365, :, :]
        idat = idat.reshape(nyears, 365, idat.shape[1], idat.shape[2])
        # # average over years so that the dat has shape of (365, nx, ny)
        inew = idat.mean(axis = 0)
        
        # apply smooth filter
        if smooth_filter:
            window = 61
            poly_order = 2
            logging.info(f"smoothing {ivar} using savgol filter, window = {window} d, poly order = {poly_order}")
            inew = savgol_filter(inew, window, poly_order, axis = 0, mode = 'wrap')  
        # repeat this for nyears
        smooth_dat[ivar] = np.tile(inew, (nyears, 1, 1))   

    return smooth_dat

def daymetToATS(dat, smooth=False, smooth_filter=False, nyears=None):
    """Accepts a numpy named array of DayMet data and returns a dictionary ATS data. 
    It has the option to smooth the data.
    Parameters:
        dat, dict
            daymet dictinary
        smooth, bool
            whether to smooth the data or not
        smooth_filter, bool
            whether to apply a savgol filter for smoothing. Default is False.
        nyears, int
            how many years to repeat the typical year. Default is to get the same length as the raw data.
    """
    logging.info(f"input dat shape: {dat[list(dat.keys())[0]].shape}")
    dout = dict()
    logging.info('Converting to ATS met input')
    
    # make missing values -9999 Nans
    for key in dat.keys():
        dat[key][dat[key] == -9999] = np.nan

    if smooth:
        dat = smoothRaw(dat, smooth_filter=smooth_filter, nyears=nyears)
        logging.info(f"shape of smoothed dat is {dat[list(dat.keys())[0]].shape}")
    mean_air_temp_c = (dat['tmin'] + dat['tmax'])/2.0
    precip_ms = dat['prcp'] / 1.e3 / 86400. # mm/day --> m/s
    
    # Sat vap. press o/water Dingman D-7 (Bolton, 1980)
    sat_vp_Pa = 611.2 * np.exp(17.67 * mean_air_temp_c / (mean_air_temp_c + 243.5))

    time = np.arange(0, dat[list(dat.keys())[0]].shape[0], 1)*86400.

    dout['air temperature [K]'] = 273.15 + mean_air_temp_c # K
    # note that shortwave radiation in daymet is averged over the unit daylength, not per unit day.
    dout['incoming shortwave radiation [W m^-2]'] = dat['srad'] * dat['dayl']/86400 # Wm2
    dout['relative humidity [-]'] = np.minimum(1.0, dat['vp']/sat_vp_Pa) # -
    dout['precipitation rain [m s^-1]'] = np.where(mean_air_temp_c >= 0, precip_ms, 0)
    dout['precipitation snow [m SWE s^-1]'] = np.where(mean_air_temp_c < 0, precip_ms, 0)

    # make Nans = -9999
    for key in dout.keys():
        dout[key][np.isnan(dout[key])] = -9999

    logging.debug(f"output dout shape: {dout['incoming shortwave radiation [W m^-2]'].shape}")
    return time, dout

def writeATS(dat, x, y, attrs, filename, **kwargs):
    """Accepts a dictionary of ATS data and writes it to HDF5 file."""

    logging.info('Writing ATS file: {}'.format(filename))

    try:
        os.remove(filename)
    except FileNotFoundError:
        pass
    
    time, dat = daymetToATS(dat, **kwargs)

    with h5py.File(filename, 'w') as fid:
        fid.create_dataset('time [s]', data=time)
        assert(len(x.shape) == 1)
        assert(len(y.shape) == 1)
       
        # ATS requires increasing order for y
        rev_y = y[::-1]
        fid.create_dataset('row coordinate [m]', data=rev_y) 
        fid.create_dataset('col coordinate [m]', data=x)

        for key in dat.keys():
            # dat has shape (nband, nrow, ncol) 
            assert(dat[key].shape[0] == time.shape[0])
            assert(dat[key].shape[1] == y.shape[0])
            assert(dat[key].shape[2] == x.shape[0])
            # dat[key] = dat[key].swapaxes(1,2) # reshape to (nband, nrow, ncol)
            grp = fid.create_group(key)
            for i in range(len(time)):
                idat = dat[key][i,:,:]
                # flip rows to match the order of y, so it starts with (x0,y0) in the upper left
                rev_idat = np.flip(idat, axis=0)
                grp.create_dataset(str(i), data=rev_idat)

        for key, val in attrs.items():
            fid.attrs[key] = val

    return time, dat

def getAttrs(bounds, start, end):
    # set the wind speed height, which is made up
    attrs = dict()
    attrs['DayMet x min'] = bounds[1]
    attrs['DayMet y min'] = bounds[0]
    attrs['DayMet x max'] = bounds[3]
    attrs['DayMet y max'] = bounds[2]
    attrs['DayMet start date'] = str(start)
    attrs['DayMet end date'] = str(end)
    return attrs    

def writeHDF5(dat, x, y, attrs, filename, time=None):
    """Write daymet to a single HDF5 file."""
    logging.info('Writing HDF5 file: {}'.format(filename))

    try:
        os.remove(filename)
    except FileNotFoundError:
        pass

    if time is None:
        time = np.arange(0, dat[list(dat.keys())[0]].shape[0], 1)*86400.
    else:
        assert(len(time) == dat[list(dat.keys())[0]].shape[0])

    with h5py.File(filename, 'w') as fid:
        fid.create_dataset('time [s]', data=time)
        assert(len(x.shape) == 1)
        assert(len(y.shape) == 1)
       
        # make y increasing order
        rev_y = y[::-1]
        fid.create_dataset('y [m]', data=rev_y) 
        fid.create_dataset('x [m]', data=x)

        for key in dat.keys():
            # dat has shape (nband, nrow, ncol) 
            assert(dat[key].shape[0] == time.shape[0])
            assert(dat[key].shape[1] == y.shape[0])
            assert(dat[key].shape[2] == x.shape[0])

            grp = fid.create_group(key)
            for i in range(len(time)):
                idat = dat[key][i,:,:]
                # flip rows to match the order of y, so it starts with (x0,y0) in the upper left
                # ETC: is this right?  Should be increasing, so in the lower left after flipped?
                rev_idat = np.flip(idat, axis=0)               
                grp.create_dataset(str(i), data=rev_idat)

        for key, val in attrs.items():
            fid.attrs[key] = val

    return    



def validBounds(bounds):
    return True

def xy_from_profile(profile):
    """
    get x, y coord from raster profile.
    """
    xmin = profile['transform'][2]
    ymax = profile['transform'][5]
    dx = profile['transform'][0]
    dy = -profile['transform'][4]
    nx = profile['width']
    ny = profile['height']

    x = xmin + dx/2 + np.arange(nx) * dx
    y = ymax - dy/2 - np.arange(ny) * dy
    
    return x, y<|MERGE_RESOLUTION|>--- conflicted
+++ resolved
@@ -55,11 +55,7 @@
         # d[v] has shape (nband, nrow, ncol)
         d[v] = np.zeros((num_days, ny, nx),'d')
 
-<<<<<<< HEAD
-def collectDaymet(bounds, crs, start, end, vars=None, force=False):
-=======
 def collectDaymet(bounds, crs, start, end, vars=None, force=False, buffer=0.01):
->>>>>>> 7ec86159
     """Calls the DayMet Rest API to get data and save raw data.
     Parameters:
     bounds: fiona or shapely shape, or [xmin, ymin, xmax, ymax]
