"""Plotting relies on cartopy to ensure that coordinate projections are dealt
with reasonably within matplotlib.  The preferred usage for plotting is similar
to the non-pylab interface to matplotlib -- first get a figure and axis object,
then call plotting functions passing in that ax object.

Note that we use the descartes package to plot shapely objects, which is a
simple wrapper to write a shapely polygon as a matplotlib patch.

Note that, for complex plots, it can be useful to manage the ordering of the
layers of objects.  In this case, all plotting functions accept matplotlib's
zorder argument, an int which controls the order of drawing, with larger being
later (on top) of smaller values.
"""


import logging
import numpy as np
from matplotlib import pyplot as plt
from matplotlib import collections as pltc
from matplotlib import cm as pcm
import shapely
import rasterio
from mpl_toolkits.mplot3d import Axes3D

import watershed_workflow.utils
import watershed_workflow.crs
import watershed_workflow.colors

def _is_iter(obj):
    try:
        iter(obj)
    except TypeError:
        return False
    return True


class PolyCollectionWithArray:
    def __init__(self, poly, arr, **kwargs):
        self.poly = poly
        self.arr = arr
        self.__dict__.update(**kwargs)

    def get_array(self):
        return self.arr

    def autoscale_None(self):
        pass

def get_ax(crs, fig=None, nrow=1, ncol=1, index=1, window=None, axgrid=None, **kwargs):
    """Returns an axis with a given projection.
    
    Note this forwards extra kwargs for plt.figure().

    Parameters
    ----------
    crs : CRS object, optional
      A **projected** CRS for the plot.  None can be given for a normal
      matplotlib axis (useful for plotting lat/lon or other non-projected
      coordinate systems.  Note that if you call plotting on an object with an
      unprojected CRS, it will project for you, or change coordinates if
      needed.  This can get a bit dicey, so prefer to plot objects all in the
      same CRS.  Defaults to None.
    fig : matplotlib figure, optional
      If you already have a figure, will create the axis on this figure.
      Defaults to None, at which point a figure will be created.
    nrow, ncol, index : int, optional
      Create a grid of axes of this shape.  Calls
      plt.add_subplot(nrow,ncol,index).  Default is 1.
    window : [xmin, ymin, width, height], optional
      Matplotlib patch arguments for call to fig.add_axes()
    figsize : (width, height), optional
      Figure size in inches.
    dpi : int, optional
      Dots per inch for figures.
    kwargs : dict
      Additional arguments to plt.figure()

    Returns
    -------
    *If fig is provided*
    ax : matplotlib axes object
    
    *If fig is not provided*
    fig : matplotlib figure object
    ax : matplotlib ax object
    """
    # make a figure
    if fig is None:
        fig = plt.figure(**kwargs)
        newfig = True
    else:
        newfig = False

    if window is None:
        if axgrid is None:
            axargs = [nrow, ncol, index]
        else:
            axargs = [axgrid,]
            
        if crs is None:
            # no crs, just get an ax -- you deal with it.
            ax = fig.add_subplot(*axargs)
        elif crs == '3d':
            # 3d plot
            ax = fig.add_subplot(*axargs, projection='3d')
        else:
            projection = watershed_workflow.crs.to_cartopy(crs)
            ax = fig.add_subplot(*axargs, projection=projection)

    else:
        if crs is None:
            fig.add_axes(window)
            ax = fig.gca()

        elif crs == '3d':
            ax = Axes3D(fig, rect=window)

        else:
            projection = watershed_workflow.crs.to_cartopy(crs)
            fig.add_axes(window, projection=projection)
            ax = fig.gca()

    if newfig:
        return fig, ax
    else:
        return ax
        
def huc(huc, crs, color='k', ax=None, **kwargs):
    """Plot a HUC polygon.

    A wrapper for plot.shply()
    
    Parameters
    ----------
    huc : shapely polygon
      An object to plot.
    crs : CRS object
      The coordinate system to plot in.
    color : str, scalar, or array-like, optional
      See https://matplotlib.org/tutorials/colors/colors.html
    ax : matplotib axes object, optional
      Axes to plot on.  Calls get_ax() if not provided.
    kwargs : dict
      Extra arguments passed to the plotting method, which is likely
      descartes.PolygonPatch.

    Returns
    -------
    patches : matplotlib PatchCollection
    """
    return shply([huc,], crs, color, ax, **kwargs)

def hucs(hucs, crs, color='k', ax=None, **kwargs):
    """Plot a SplitHUCs object.
    
    A wrapper for plot.shply()
    
    Parameters
    ----------
    hucs : watershed_workflow.split_hucs.SplitHucs object
      The collection of hucs to plot.
    crs : CRS object
      The coordinate system to plot in.
    color : str, scalar, or array-like, optional
      See https://matplotlib.org/tutorials/colors/colors.html
    ax : matplotib axes object, optional
      Axes to plot on.  Calls get_ax() if not provided.
    kwargs : dict
      Extra arguments passed to the plotting method, which is likely
      descartes.PolygonPatch.

    Returns
    -------
    patches : matplotib PatchCollection
    """
    ps = list(hucs.polygons())

    kwargs_scatter = dict()
    if 'markersize' in kwargs:
        kwargs_scatter['markersize'] = kwargs.pop('markersize')
    if 'marker' in kwargs:
        kwargs_scatter['marker'] = kwargs.pop('marker')        
    
    polys = shply(ps, crs, color, ax, **kwargs)

    if hucs.polygon_outlets is not None and ax is not None:
<<<<<<< HEAD
        x = np.array([p.xy[0] for p in hucs.polygon_outlets])
        y = np.array([p.xy[1] for p in hucs.polygon_outlets])
=======
        x = np.array([p.xy[0][0] for p in hucs.polygon_outlets if not watershed_workflow.utils.empty_shapely(p)])
        y = np.array([p.xy[1][0] for p in hucs.polygon_outlets if not watershed_workflow.utils.empty_shapely(p)])
        c = [c for (c,p) in zip(color, hucs.polygon_outlets) if not watershed_workflow.utils.empty_shapely(p)]
>>>>>>> 005e2e2e
        if 'markersize' in kwargs:
            s = kwargs['markersize']
        else:
            s = 100
        ax.scatter(x, y, s=s, c=c, **kwargs_scatter)

def shapes(shps, crs, color='k', ax=None, **kwargs):
    """Plot an itereable collection of fiona shapes.

    A wrapper for plot.shply()

    Parameters
    ----------
    shapes : list(fiona shape objects)
      The collection of fiona shape objects to plot.
    crs : CRS object
      The coordinate system to plot in.
    color : str, scalar, or array-like, optional
      See https://matplotlib.org/tutorials/colors/colors.html
    ax : matplotib axes object, optional
      Axes to plot on.  Calls get_ax() if not provided.
    kwargs : dict
      Extra arguments passed to the plotting method, which is likely
      descartes.PolygonPatch.

    Returns
    -------
    patches : matplotib PatchCollection
    """
    shplys = [watershed_workflow.utils.shply(shp) for shp in shps]
    shply(shplys, crs, color, ax, **kwargs)

def river(river, crs, color='b', ax=None, **kwargs):
    """Plot an itereable collection of reaches.

    A wrapper for plot.shply()

    Parameters
    ----------
    river : list(shapely.LineString)
      An iterable of shapely LineString reaches.
    crs : CRS object
      The coordinate system to plot in.
    color : str, scalar, or array-like, optional
      See https://matplotlib.org/tutorials/colors/colors.html
    ax : matplotib axes object, optional
      Axes to plot on.  Calls get_ax() if not provided.
    kwargs : dict
      Extra arguments passed to the plotting method, which is likely
      matplotlib.collections.LineCollection.

    Returns
    -------
    lines : matplotib LineCollection
    """
    shplys(river, crs, color, ax, **kwargs)

def rivers(rivers, crs, color='b', ax=None,  **kwargs):
    """Plot an itereable collection of river Tree objects.

    A wrapper for plot.shply()

    Parameters
    ----------
    rivers : list(river_tree.RiverTree)
      An iterable of river_tree.RiverTree objects.
    crs : CRS object
      The coordinate system to plot in.
    color : str, scalar, or array-like, optional
      See https://matplotlib.org/tutorials/colors/colors.html
    ax : matplotib axes object, optional
      Axes to plot on.  Calls get_ax() if not provided.
    kwargs : dict
      Extra arguments passed to the plotting method, which is likely
      matplotlib.collections.LineCollection.

    Returns
    -------
    lines : matplotib LineCollection
    """
    if type(rivers) is shapely.geometry.MultiLineString:
        return river(rivers, crs, color, ax, **kwargs)
    
    if type(color) is not str and len(color) == len(rivers):
        for r, c in zip(rivers, color):
            river(r, crs, c, ax, **kwargs)
    else:
        for r in rivers:
            river(r, crs, color, ax, **kwargs)
            
    
def shply(shp, *args, **kwargs):
    """Plot a single shapely object.  See shplys() for options."""
    if type(shp) is list:
        return shplys(shp, *args, **kwargs)
    else:
        return shplys([shp,], *args, **kwargs)

def shplys(shps, crs, color=None, ax=None, style='-', **kwargs):
    """Plot shapely objects.

    Currently this assumes shps is an iterable collection of Points, Lines, or
    Polygons.  So while a single MultiPolygon is allowed, lists of
    MultiPolygons are not currently supported.  These can easily be unraveled.
    
    Heterogeneous collections are not supported.

    Parameters
    ----------
    shps : shapely shape, list(shapely shape objects), or MultiShape object
      An iterable of shapely objects to plot.
    crs : CRS object
      The coordinate system to plot in.
    color : str, scalar, or array-like, optional
      See https://matplotlib.org/tutorials/colors/colors.html
    ax : matplotib axes object, optional
      Axes to plot on.  Calls get_ax() if not provided.
    kwargs : dict
      Extra arguments passed to the plotting method, which can be:
      * pyplot.scatter() (if shps are Point objects)
      * matplotlib.collections.LineCollection() (if shps are LineStrings)
      * descartes.PolygonPatch() (if shps are Polygons)

    Returns
    -------
    col : collection of matplotlib points or lines or patches
    """
    import descartes
    
    try:
        if len(shps) == 0:
            return
    except TypeError:
        shps = [shps,]
        
    if 'facecolor' not in kwargs:
        kwargs['facecolor'] = 'none'

    if ax is None:
        fig, ax = get_ax(crs)

    if not hasattr(ax, 'projection') or crs is None:
        projection = None
    else:
        projection = watershed_workflow.crs.to_cartopy(crs)
        
    if type(next(iter(shps))) is shapely.geometry.Point:
        # plot points
        if 'marker' not in kwargs:
            kwargs['marker'] = 'o'
        
        points = np.array([p.coords for p in shps])[:,0,:]
        if projection is None:
            res = ax.scatter(points[:,0], points[:,1], c=color, **kwargs)
        else:
            res = ax.scatter(points[:,0], points[:,1], c=color, transform=projection, **kwargs)
            
            
    elif type(next(iter(shps))) is shapely.geometry.LineString:
        # plot lines
        if 'linestyle' not in kwargs:
            kwargs['linestyle'] = style
        if 'colors' not in kwargs:
            kwargs['colors'] = color

        if _is_iter(kwargs['colors']) and \
           len(kwargs['colors']) == len(shps) and \
           not _is_iter(next(iter(kwargs['colors']))):
            # colormap!
            colors = np.array(kwargs.pop('colors'))

            if 'cmap' in kwargs: cmap = kwargs.pop('cmap')
            else: cmap = None

            if 'vmin' in kwargs: vmin = kwargs.pop('vmin')
            else: vmin = np.nanmin(colors)

            if 'vmax' in kwargs: vmax = kwargs.pop('vmax')
            else: vmax = np.nanmax(colors)

            cmapper = watershed_workflow.colors.cm_mapper(vmin, vmax, cmap)
            colors = [cmapper(c) for c in colors]
            kwargs['colors'] = colors
        
        lines = [np.array(l.coords)[:,0:2] for l in shps]
        lc = pltc.LineCollection(lines, **kwargs)
        if projection is not None:
            lc.set_transform(projection)

        if type(ax) is Axes3D:
            res = ax.add_collection3d(lc)
        else:
            res = ax.add_collection(lc)
            ax.autoscale()
        
    elif type(next(iter(shps))) in [shapely.geometry.Polygon, shapely.geometry.MultiPolygon]:
        if 'linestyle' not in kwargs:
            kwargs['linestyle'] = style

        if kwargs['facecolor'] in ['color','edge']:
            kwargs.pop('facecolor')
            face_is_edge = True
        else:
            face_is_edge = False
            
        try:
            color_len = len(color)
        except (AttributeError,TypeError):
            color_len = -1

        if color is None or type(color) is str or color_len != len(shps):
            # assume this is ONE color, and therefore can add as a multipolygon/polygon collection
            if color is None:
                color = 'k'
            
            if 'edgecolor' not in kwargs:
                kwargs['edgecolor'] = color
            if face_is_edge:
                kwargs['facecolor'] = color
            
            # first must flatten
            def listify(thing):
                if type(thing) is shapely.geometry.MultiPolygon:
                    return list(thing.geoms)
                else:
                    return [thing,]

            multi_poly = shapely.geometry.MultiPolygon([l for shp in shps for l in listify(shp)])
            patch = descartes.PolygonPatch(multi_poly, **kwargs)
            if projection is not None:
                patch.set_transform(projection)

            if type(ax) is Axes3D:
                res = ax.add_collection3d(patch)
            else:
                res = ax.add_patch(patch)

        elif type(color[0]) is tuple or type(color[0]) is np.ndarray or type(color[0]) is str:
            # list of colors
            res = []
            for shp in shps:
                patch = descartes.PolygonPatch(shp, **kwargs)
                res.append(patch)
            res = pltc.PatchCollection(res, **kwargs)

            if face_is_edge:
                res.set_facecolor(color)
            else:
                res.set_edgecolor(color)
            ax.add_collection(res)

        else:
            # list of scalars that will be used with cmap to define a color
            if 'vmin' in kwargs:
                vmin = kwargs.pop('vmin')
            else:
                vmin = np.nanmin(color)

            if 'vmax' in kwargs:
                vmax = kwargs.pop('vmax')
            else:
                vmax = np.nanmax(color)
            clim = (vmin, vmax)

            res = []
            for shp in shps:
                patch = descartes.PolygonPatch(shp)

                # if projection is not None:
                #     patch.set_transform(projection)
                res.append(patch)
            res = pltc.PatchCollection(res, **kwargs)
            res.set_array(color)
            res.set_clim(clim)
            #if face_is_edge:
            print('kwargs = ', kwargs)
            print('setting face color = ', color)
            ax.add_collection(res)
        ax.autoscale()
    else:
        raise TypeError('Unknown shply type: {}'.format(type(next(iter(shps)))))
    #assert res is not None
    return res

def triangulation(points, tris, crs, color='gray', ax=None, **kwargs):
    """Plots a triangulation.

    A wrapper for matplotlib's plot_trisurf() or tripcolor()

    Parameters
    ----------
    points : np.ndarray(npoints, 3)
      Array of point coordinates, x,y,z.
    tris : list, np.ndarray(ntris, 3)
      List of lists or ndarray of indices into the points array for defining
      the triangle topology.
    crs : CRS object
      Coordinate system of the points.
    color : matplotlib color object or iterable or str, optional
      Either a matplotlib color object (for uniform colors), or a list of color
      objects (length equal to the length of tris), or 'elevation' to color by
      z coordinate.
    ax : matplotlib ax object
      Axes to plot on.  Calls get_ax() if not provided.
    kwargs : dict
      Extra arguments passed to plot_trisurf() (for 3D axes) or tripcolor()
      (for 2D).

    Returns
    -------
    col : matplotlib collection
      Collection of patches representing the triangles.

    """
    if ax is None:
        fig, ax = get_ax(crs)
    
    if type(color) is str and color == 'elevation' and points.shape[1] != 3:
        color = 'gray'

    def get_color_extents(color):
        if 'vmin' not in kwargs:
            vmin = np.nanmin(color)
        else:
            vmin = kwargs.pop('vmin')
        if 'vmax' not in kwargs:
            vmax = np.nanmax(color)
        else:
            vmax = kwargs.pop('vmax')
        return vmin, vmax
        
    if type(ax) is Axes3D:
        if type(color) is str and color == 'elevation':
            col =  ax.plot_trisurf(points[:,0], points[:,1], points[:,2], tris, points[:,2], **kwargs)
        elif type(color) != str:
            vmin, vmax = get_color_extents(color)
            col =  ax.plot_trisurf(points[:,0], points[:,1], points[:,2], tris, color, vmin=vmin, vmax=vmax, **kwargs)
        else:        
            col =  ax.plot_trisurf(points[:,0], points[:,1], points[:,2], tris, color=color, **kwargs)
    else:
        if type(color) is str and color == 'elevation':
            col =  ax.tripcolor(points[:,0], points[:,1], tris, points[:,2], **kwargs)
        elif type(color) != str:
            vmin, vmax = get_color_extents(color)
            col =  ax.tripcolor(points[:,0], points[:,1], tris, color, vmin=vmin, vmax=vmax, **kwargs)
        else:        
            col =  ax.triplot(points[:,0], points[:,1], tris, color=color, **kwargs)
    return col


def mesh(m2, crs, color='gray', ax=None, **kwargs):
    """Plots a watershed_workflow.mesh.Mesh2D object.

    Parameters
    ----------
    m2 : Mesh2D
      The 2D mesh to plot.
    crs : CRS object
      Coordinate system of the points.
    color : matplotlib color object or iterable or str, optional
      Either a matplotlib color object (for uniform colors), or a list of color
      objects (length equal to the length of tris), or 'elevation' to color by
      z coordinate.
    ax : matplotlib ax object
      Axes to plot on.  Calls get_ax() if not provided.
    kwargs : dict
      Extra arguments passed to plot_trisurf() (for 3D axes) or tripcolor()
      (for 2D).

    Returns
    -------
    col : matplotlib collection
      Collection of patches representing the triangles.

    """
    shplys = [ shapely.geometry.Polygon(m2.coords[c,:]) for c in m2.conn ]
    return shply(shplys, crs, color, ax, **kwargs)



def raster(profile, data, ax=None, vmin=None, vmax=None, mask=True, **kwargs):
    """Plots a raster.

    A wrapper for matplotlib imshow()

    Parameters
    ----------
    profile : rasterio profile
      Rasterio profile of the input raster.
    data : np.ndarray
      2D array of data.
    ax : matplotlib ax object
      Axes to plot on.  Calls get_ax() if not provided.
    vmin,vmax : float
      Min and max value to limit extent of color values.
    mask : bool
      If true (default), masks out values given as profile['nodata']
    kwargs : dict
      Dictionary of extra arguments passed to imshow().
    
    Returns
    -------
    im : matplotlib image object
      Return value of imshow()
    """
    if ax is None:
        fig, ax = get_ax(profile['crs'])

    assert(mask)
    assert('nodata' in profile)
    if mask and 'nodata' in profile:
        nnd = len(np.where(data == profile['nodata'])[0])
        data = np.ma.array(data, mask=(data == profile['nodata']))
        
    if vmin is None:
        vmin = np.nanmin(data)
    if vmax is None:
        vmax = np.nanmax(data)

    bounds = rasterio.transform.array_bounds(profile['height'], profile['width'], profile['transform'])
    extent = [bounds[0], bounds[2], bounds[1], bounds[3]]
    logging.info('BOUNDS: {}'.format(bounds))
    return ax.imshow(data, origin='upper', extent=extent, vmin=vmin, vmax=vmax, **kwargs)


def dem(profile, data, ax=None, vmin=None, vmax=None, **kwargs):
    """See raster documentation"""
    return raster(profile, data, ax, vmin, vmax, **kwargs)

def basemap(crs=None, ax=None, resolution='50m', land_kwargs=None, ocean_kwargs=None, state_kwargs=None, country_kwargs=None, coastline_kwargs=None):
    """Add a basemap to the axis.

    Uses cartopy to add political and natural boundaries and shapes to the axes
    image.

    Parameters
    ----------
    crs : CRS object, optional
      Coordinate system to plot.  May be ignored if ax is provided.
    ax : matplotlib ax object, optional
      Matplotlib axes to plot on.  If not provided, get_ax() is called using
      crs.
    resolution : str
      Resolution of cartopy basemap.  One of '10m', '50m', or '110m'.
    land_kwargs : dict
      Extra arguments passed to cartopy.feature.NaturalEarthFeature call to get
      land polygons.
    ocean_kwargs : dict
      Extra arguments passed to cartopy.feature.NaturalEarthFeature call to get
      ocean polygons.
    state_kwargs : dict
      Extra arguments passed to cartopy.feature.NaturalEarthFeature call to get
      political state boundary polygons.
    country_kwargs : dict
      Extra arguments passed to cartopy.feature.NaturalEarthFeature call to get
      political country boundary polygons.
    coastline_kwargs : dict
      Extra arguments passed to cartopy.feature.NaturalEarthFeature call to get
      natural coastline boundary polygons.
    """
    import cartopy.feature

    if ax is None:
        fig, ax = get_ax(crs)

    if land_kwargs is not False:
        if land_kwargs is None:
            land_kwargs = dict()
        if 'edgecolor' not in land_kwargs:
            land_kwargs['edgecolor'] = 'face'
        if 'facecolor' not in land_kwargs:
            land_kwargs['facecolor'] = cartopy.feature.COLORS['land']
        land = cartopy.feature.NaturalEarthFeature('physical', 'land', resolution, **land_kwargs)
        ax.add_feature(land)

    if state_kwargs is not None and state_kwargs is not False:
        kwargs = {'facecolor':'none', 'edgecolor':'k', 'linewidth':0.5}
        kwargs.update(**state_kwargs)
        states = cartopy.feature.NaturalEarthFeature('cultural', 'admin_1_states_provinces_lines',
                                                    resolution, **kwargs)
        # these seem a bit broken?
        if 'fix' in state_kwargs and state_kwargs.pop('fix'):
            states = watershed_workflow.utils.flatten(list(states.geometries()))
            shplys(states, watershed_workflow.crs.latlon_crs(), ax=ax, **state_kwargs)
        else:
            ax.add_feature(states)
        
    if country_kwargs is not None and country_kwargs is not False:
        kwargs = {'facecolor':'none', 'edgecolor':'k', 'linewidth':0.5}
        kwargs.update(**country_kwargs)
        country = cartopy.feature.NaturalEarthFeature('cultural', 'admin_0_boundary_lines_land',
                                                     resolution, **kwargs)
        # these seem a bit broken?
        if 'fix' in country_kwargs and country_kwargs.pop('fix'):
            country = watershed_workflow.utils.flatten(list(country.geometries()))
            shplys(country, watershed_workflow.crs.latlon_crs(), ax=ax, **country_kwargs)
        else:
            ax.add_feature(country)

    if ocean_kwargs is not False:
        if ocean_kwargs is None:
            ocean_kwargs = dict()
        if 'edgecolor' not in ocean_kwargs:
            ocean_kwargs['edgecolor'] = 'face'
        if 'facecolor' not in ocean_kwargs:
            ocean_kwargs['facecolor'] = cartopy.feature.COLORS['water']
        ocean = cartopy.feature.NaturalEarthFeature('physical', 'ocean', resolution, **ocean_kwargs)
        ax.add_feature(ocean)

    if coastline_kwargs is not None and coastline_kwargs is not False:
        kwargs = {'facecolor':'none', 'edgecolor':'k', 'linewidth':0.5}
        kwargs.update(**coastline_kwargs)
        states = cartopy.feature.NaturalEarthFeature('physical', 'coastline',
                                                     resolution, **kwargs)
        ax.add_feature(states)

        
    return 

def feather_axis_limits(ax, delta=0.02):
    """Adds a small delta to the axis limits to provide a bit of buffer.

    Parameters
    ----------
    ax : matplotlib Axis object
      The axis to feather.
    delta : 2-tuple or double, default=0.02
      If a double, equivalent to (delta,delta).  Provides the fraction of 
      the current plot width,height to increase by.
    """
    try:
        assert(len(delta) == 2)
    except AssertionError:
        raise RuntimeError("feather_axis_limits expects delta argument of length 2 (dx,dy)")
    except ValueError:
        delta = (delta, delta)
    
    xlim = ax.get_xlim()
    ylim = ax.get_ylim()
    dx = delta[0] * (xlim[1] - xlim[0])
    dy = delta[1] * (ylim[1] - ylim[0])
    ax.set_xlim((xlim[0] - dx, xlim[1] + dx))
    ax.set_ylim((ylim[0] - dy, ylim[1] + dy))

<|MERGE_RESOLUTION|>--- conflicted
+++ resolved
@@ -184,14 +184,9 @@
     polys = shply(ps, crs, color, ax, **kwargs)
 
     if hucs.polygon_outlets is not None and ax is not None:
-<<<<<<< HEAD
-        x = np.array([p.xy[0] for p in hucs.polygon_outlets])
-        y = np.array([p.xy[1] for p in hucs.polygon_outlets])
-=======
         x = np.array([p.xy[0][0] for p in hucs.polygon_outlets if not watershed_workflow.utils.empty_shapely(p)])
         y = np.array([p.xy[1][0] for p in hucs.polygon_outlets if not watershed_workflow.utils.empty_shapely(p)])
         c = [c for (c,p) in zip(color, hucs.polygon_outlets) if not watershed_workflow.utils.empty_shapely(p)]
->>>>>>> 005e2e2e
         if 'markersize' in kwargs:
             s = kwargs['markersize']
         else:
