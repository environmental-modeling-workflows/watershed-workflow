--- conflicted
+++ resolved
@@ -103,22 +103,111 @@
     def __iter__(self):
         return self.dfs()
 
-<<<<<<< HEAD
-    def check_child_consistency(self, tol=1.e-8):
-        for child in self.children:
-            if not watershed_workflow.utils.close(child.segment.coords[-1], self.segment.coords[0]):
-                return False
-        return True
-
-    def get_inconsistent(self, tol=1.e-8):
-        inconsistent = []
-        for child in self.children:
-            if not watershed_workflow.utils.close(child.segment.coords[-1], self.segment.coords[0]):
-                logging.warning("  INCONSISTENT:")
-                logging.warning("    child: %r"%(child.segment.coords[:]))
-                logging.warning("    parent: %r"%(self.segment.coords[:]))
-                inconsistent.append(child)
-        return inconsistent
+    def _is_continuous(self, child, tol=_tol):
+        """Is a given child continuous with self.."""
+        return watershed_workflow.utils.close(child.segment.coords[-1], self.segment.coords[0], tol)
+    
+    def is_continuous(self, tol=_tol):
+        """Checks geometric continuity of the river.
+
+        Confirms that all upstream children's downstream coordinate
+        coincides with self's upstream coordinate.
+        """
+        return all(self._is_continuous(child, tol) for child in self.children) and \
+            all(child.is_continuous(tol) for child in self.children)
+
+    def is_hydroseq_consistent(self):
+        """Confirms that hydrosequence is valid."""
+        if len(self.children) == 0:
+            return True
+        
+        self.children = sorted(self.children, key=lambda c : c.properties['HydrologicSequence'])
+        return self.properties['HydrologicSequence'] < self.children[0].properties['HydrologicSequence'] and \
+            all(child.is_hydroseq_consistent() for child in self.children)
+
+    def is_consistent(self, tol=_tol):
+        """Validity checking of the tree."""
+        good = self.is_continuous(tol)
+        if 'HydrologicSequence' in self.properties:
+            good |= self.is_hydroseq_consistent()
+        return good
+
+    #
+    # Factory functions
+    #
+    @classmethod
+    def construct_rivers_by_geometry(cls, reaches, tol=_tol):
+        """Forms a list of River trees from a list of reaches by looking for
+        close endpoints of those reaches.
+
+        Note that this expects that endpoints of a reach coincide with
+        beginpoints of their downstream reach, and does not work for
+        cases where the junction is at a midpoint of a reach.
+        """
+        logging.debug("Generating Rivers")
+
+        if len(reaches) == 0:
+            return list()
+
+        # make a kdtree of beginpoints
+        coords = np.array([r.coords[0] for r in reaches])
+        kdtree = cKDTree(coords)
+
+        # make a node for each segment
+        nodes = [cls(r) for r in reaches]
+
+        # match nodes to their parent through the kdtree
+        rivers = []
+        divergence = []
+        divergence_matches = []
+        for j,n in enumerate(nodes):
+            # find the closest beginpoint the this node's endpoint
+            closest = kdtree.query_ball_point(n.segment.coords[-1], tol)
+            if len(closest) > 1:
+                logging.debug("Bad multi segment:")
+                logging.debug(" connected to %d: %r"%(j,list(n.segment.coords[-1])))
+                divergence.append(j)
+                divergence_matches.append(closest)
+
+                # end at the same point, pick the min angle deviation
+                my_tan = np.array(n.segment.coords[-1]) - np.array(n.segment.coords[-2])
+                my_tan = my_tan / np.linalg.norm(my_tan)
+
+                other_tans = [np.array(reaches[c].coords[1]) - np.array(reaches[c].coords[0]) for c in closest]
+                other_tans = [ot/np.linalg.norm(ot) for ot in other_tans]
+                dots = [np.inner(ot,my_tan) for ot in other_tans]
+                for i,c in enumerate(closest):
+                    logging.debug("  %d: %r --> %r with dot product = %g"%(c,coords[c],reaches[c].coords[-1], dots[i]))
+                c = closest[np.argmax(dots)]
+                nodes[c].addChild(n)
+
+            elif len(closest) == 0:
+                rivers.append(n)
+            else:
+                assert(len(closest) == 1)
+                nodes[closest[0]].addChild(n)
+
+        assert(len(rivers) > 0)
+        return rivers
+
+
+    @classmethod
+    def construct_rivers_by_hydroseq(cls, segments):
+        """Given a list of segments, create a list of rivers using the
+        HydroSeq maps provided in NHDPlus datasets.
+        """
+        # create a map of all segments from HydroSeqID to segment
+        hydro_seq_ids = dict((seg.properties['HydrologicSequence'], cls(seg)) for seg in segments)
+
+        roots = []
+        for hs_id, node in hydro_seq_ids.items():
+            down_hs_id = node.properties['DownstreamMainPathHydroSeq']
+            try:
+                hydro_seq_ids[down_hs_id].addChild(node)
+            except KeyError:
+                roots.append(node)
+        return roots
+    
 
     def deep_copy(self):
         cp = copy.deepcopy(self)
@@ -132,119 +221,6 @@
             seg1.properties = copy.copy(seg2.properties)
         return cp
     
-            
-def _get_matches(seg, segments, segment_found):
-    """Find segments attached to seg amongst those not already found"""
-    matches = [i for i in range(len(segments)) if not segment_found[i]
-               and watershed_workflow.utils.close(segments[i].coords[-1], seg.coords[0])]
-    segment_found[matches] = True
-    return matches
-
-def _go(i_seg, tree, segments, segments_found):
-    """Recursive helper function for generating a tree based on a matching function."""
-    count = 0
-    tree.addChild(segments[i_seg])
-    for m in _get_matches(segments[i_seg], segments, segments_found):
-        count += _go(m, tree, segments, segments_found)
-    return count + 1
-
-def make_trees(segments):
-    """Forms tree(s) from a list of segments."""
-    logging.debug("Generating trees")
-    endpoint_indices = find_endpoints(segments)
-    logging.debug("  found: %i outlets"%len(endpoint_indices))
-    for endp in endpoint_indices:
-        logging.debug("    at: %r"%list(segments[endp].coords[-1]))
-
-    # check if any endpoint lives on another segment
-    segs_to_remove = []
-    segs_to_add = []
-    for endpoint_index in endpoint_indices:
-        endpoint_seg = shapely.geometry.LineString(segments[endpoint_index].coords[-2:])
-        try:
-            inter = next(i for i,seg in enumerate(segments)
-                         if endpoint_seg.intersects(seg)
-                         and i != endpoint_index
-                         and watershed_workflow.utils.close(endpoint_seg.intersection(seg).coords[0], endpoint_seg.coords[-1], 1.e-5))
-        except StopIteration:
-            logging.debug("   outlet %i is not faux"%endpoint_index)
-        else:
-            logging.debug("   faux outlet: %i segment: %i"%(endpoint_index, inter))
-            segs_to_remove.append(inter)
-            
-            print("splitting segment: %r"%list(segments[inter].coords))
-            print("   at: %r"%list(segments[endpoint_index].coords[-1]))
-            segs_to_add.extend(watershed_workflow.utils.cut(segments[inter], endpoint_seg))
-            
-    if len(segs_to_remove) != 0:
-        segments = list(segments)
-        for i in sorted(segs_to_remove, reverse=True):
-            segments.pop(i)
-        segments.extend(segs_to_add)
-        segments = shapely.geometry.MultiLineString(segments)
-
-        # regenerate endpoints (indicies may have changed)
-        endpoint_indices = find_endpoints(segments)
-        logging.debug("  found: %i outlets"%len(endpoint_indices))
-
-    # generate all trees
-    segment_found = np.zeros((len(segments),), bool)
-    gcount = 0
-    trees = []
-    for endpoint_index in endpoint_indices:
-        tree = RiverTree()
-        gcount += _go(endpoint_index, tree, segments, segment_found)
-        trees.append(tree)
-    assert(gcount == len(segments))
-    return trees
-
-def find_endpoints(segments):
-    """Finds a list of indices of all segments whose endpoint is not a beginpoint.
-
-    Note these may truely be the tree root, or they may end at a
-    midpoint on another segment (mistake in input data).
-    """
-    endpoints = []
-    for i,s in enumerate(segments):
-        c = s.coords[-1]
-        try:
-            next(s2 for s2 in segments if watershed_workflow.utils.close(s2.coords[0], c))
-        except StopIteration:
-            endpoints.append(i)
-    return endpoints
-
-def tree_to_list(tree):
-    return shapely.geometry.MultiLineString(list(tree.dfs()))
-
-def forest_to_list(forest):
-    """A forest is a list of trees.  Returns a flattened list of trees."""
-    return shapely.geometry.MultiLineString([r for tree in forest for r in tree.dfs()])
-
-def is_consistent(tree, tol=1.e-8):
-    """Checks the geometric consistency of the tree."""
-    return not any(not node.check_child_consistency(tol) for node in tree.preOrder())
-
-def get_inconsistent(tree, tol=1.e-8):
-    """Gets a list of inconsistent nodes of the tree."""
-    return [n for node in tree.preOrder() for n in node.get_inconsistent(tol)]
-
-def sort_children_by_angle(tree, reverse=False):
-    """Sorts the children of a given segment by their angle with respect to that segment."""
-    for node in tree.preOrder():
-        if len(node.children) > 1:
-            # compute tangents
-            my_seg_tan = np.array(node.segment.coords[0]) - np.array(node.segment.coords[1])
-
-            if reverse:
-                def angle(c):
-                    tan = np.array(c.segment.coords[-2]) - np.array(c.segment.coords[-1])
-                    return -watershed_workflow.utils.angle(my_seg_tan, tan)
-            else:
-                def angle(c):
-                    tan = np.array(c.segment.coords[-2]) - np.array(c.segment.coords[-1])
-                    return watershed_workflow.utils.angle(my_seg_tan, tan)
-
-            node.children.sort(key=angle)
 
 def create_river_mesh(river, watershed=None,widths=8, junction_treatment=True):
 
@@ -612,113 +588,7 @@
 #         print('Warning: ',tri_count," triangles introduced at junctions" )                    
 #     return elems
                     
-=======
-    def _is_continuous(self, child, tol=_tol):
-        """Is a given child continuous with self.."""
-        return watershed_workflow.utils.close(child.segment.coords[-1], self.segment.coords[0], tol)
     
-    def is_continuous(self, tol=_tol):
-        """Checks geometric continuity of the river.
-
-        Confirms that all upstream children's downstream coordinate
-        coincides with self's upstream coordinate.
-        """
-        return all(self._is_continuous(child, tol) for child in self.children) and \
-            all(child.is_continuous(tol) for child in self.children)
-
-    def is_hydroseq_consistent(self):
-        """Confirms that hydrosequence is valid."""
-        if len(self.children) == 0:
-            return True
-        
-        self.children = sorted(self.children, key=lambda c : c.properties['HydrologicSequence'])
-        return self.properties['HydrologicSequence'] < self.children[0].properties['HydrologicSequence'] and \
-            all(child.is_hydroseq_consistent() for child in self.children)
-
-    def is_consistent(self, tol=_tol):
-        """Validity checking of the tree."""
-        good = self.is_continuous(tol)
-        if 'HydrologicSequence' in self.properties:
-            good |= self.is_hydroseq_consistent()
-        return good
-
-    #
-    # Factory functions
-    #
-    @classmethod
-    def construct_rivers_by_geometry(cls, reaches, tol=_tol):
-        """Forms a list of River trees from a list of reaches by looking for
-        close endpoints of those reaches.
-
-        Note that this expects that endpoints of a reach coincide with
-        beginpoints of their downstream reach, and does not work for
-        cases where the junction is at a midpoint of a reach.
-        """
-        logging.debug("Generating Rivers")
-
-        if len(reaches) == 0:
-            return list()
-
-        # make a kdtree of beginpoints
-        coords = np.array([r.coords[0] for r in reaches])
-        kdtree = cKDTree(coords)
-
-        # make a node for each segment
-        nodes = [cls(r) for r in reaches]
-
-        # match nodes to their parent through the kdtree
-        rivers = []
-        divergence = []
-        divergence_matches = []
-        for j,n in enumerate(nodes):
-            # find the closest beginpoint the this node's endpoint
-            closest = kdtree.query_ball_point(n.segment.coords[-1], tol)
-            if len(closest) > 1:
-                logging.debug("Bad multi segment:")
-                logging.debug(" connected to %d: %r"%(j,list(n.segment.coords[-1])))
-                divergence.append(j)
-                divergence_matches.append(closest)
-
-                # end at the same point, pick the min angle deviation
-                my_tan = np.array(n.segment.coords[-1]) - np.array(n.segment.coords[-2])
-                my_tan = my_tan / np.linalg.norm(my_tan)
-
-                other_tans = [np.array(reaches[c].coords[1]) - np.array(reaches[c].coords[0]) for c in closest]
-                other_tans = [ot/np.linalg.norm(ot) for ot in other_tans]
-                dots = [np.inner(ot,my_tan) for ot in other_tans]
-                for i,c in enumerate(closest):
-                    logging.debug("  %d: %r --> %r with dot product = %g"%(c,coords[c],reaches[c].coords[-1], dots[i]))
-                c = closest[np.argmax(dots)]
-                nodes[c].addChild(n)
-
-            elif len(closest) == 0:
-                rivers.append(n)
-            else:
-                assert(len(closest) == 1)
-                nodes[closest[0]].addChild(n)
-
-        assert(len(rivers) > 0)
-        return rivers
-
-
-    @classmethod
-    def construct_rivers_by_hydroseq(cls, segments):
-        """Given a list of segments, create a list of rivers using the
-        HydroSeq maps provided in NHDPlus datasets.
-        """
-        # create a map of all segments from HydroSeqID to segment
-        hydro_seq_ids = dict((seg.properties['HydrologicSequence'], cls(seg)) for seg in segments)
-
-        roots = []
-        for hs_id, node in hydro_seq_ids.items():
-            down_hs_id = node.properties['DownstreamMainPathHydroSeq']
-            try:
-                hydro_seq_ids[down_hs_id].addChild(node)
-            except KeyError:
-                roots.append(node)
-        return roots
-    
-
-
-
->>>>>>> 51b65983
+
+
+
