--- conflicted
+++ resolved
@@ -15,12 +15,7 @@
 import shapely.prepared
 import shapely.affinity
 import rasterio
-<<<<<<< HEAD
 import watershed_workflow 
-=======
-
-import watershed_workflow
->>>>>>> 51b65983
 
 
 _tol = 1.e-7
@@ -279,15 +274,11 @@
 
 
 def cut(line, cutline, tol=1.e-5):
-<<<<<<< HEAD
-    """Cuts a line at all intersections with cutline."""
-=======
     """Cuts a line at all intersections with cutline.  If an existing
     point in line is within tol of the cutline, do not add an additional
     coordinate, just move that coordinate.  Otherwise, add a new
     coordinate."""
 
->>>>>>> 51b65983
     def plot():
         from matplotlib import pyplot as plt
         plt.plot(cutline.xy[0], cutline.xy[1], 'k-x', linewidth=3)
@@ -608,7 +599,6 @@
     out = nodata * np.ones((height, width), dtype)
     return out_profile, out
 
-<<<<<<< HEAD
 def CrossProduct(A):
      
     # Stores coefficient of X
@@ -676,8 +666,6 @@
     points = np.asarray(points)
     dist_2 = np.sum((points - point)**2, axis=1)
     return np.argmin(dist_2)
-=======
->>>>>>> 51b65983
 
 def cluster(points, tol):
     """Given a list of points, determine a list of clusters.
