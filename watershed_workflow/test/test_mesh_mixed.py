--- conflicted
+++ resolved
@@ -87,20 +87,6 @@
     watershed, rivers = watershed_rivers
     watershed_workflow.simplify(watershed, rivers, simplify_rivers=10, cut_intersections=True)
 
-<<<<<<< HEAD
-    watershed = watershed_workflow.densify_rivers_hucs.densify_hucs(huc=watershed,
-                                                                    huc_raw=watershed,
-                                                                    rivers=rivers,
-                                                                    use_original=False,
-                                                                    limit_scales=[0, 25, 100, 50])
-    rivers = watershed_workflow.densify_rivers_hucs.densify_rivers(rivers,
-                                                                   rivers,
-                                                                   limit=14,
-                                                                   use_original=False,
-                                                                   treat_collinearity=True)
-
-    assert (51 == len(watershed.segments[0].coords))
-=======
     watershed_workflow.densification.densify_hucs(huc=watershed,
                                                   huc_raw=watershed,
                                                   rivers=rivers,
@@ -108,7 +94,6 @@
     watershed_workflow.densification.densify_rivers(rivers, rivers, limit=14)
 
     assert (49 == len(watershed.exterior().exterior.coords))
->>>>>>> 107e887f
     assert (16 == len(rivers[0].segment.coords))
     assert (12 == len(rivers[1].segment.coords))
 
@@ -134,15 +119,6 @@
     assert_list_same([7, 8, 9], quads[-1])
 
 
-<<<<<<< HEAD
-def test_traingulate(watershed_small, river_small, corr_small):
-    points, elems = watershed_workflow.triangulate(watershed_small, [river_small],
-                                                   river_corrs=[corr_small],
-                                                   tol=0.1,
-                                                   refine_min_angle=32,
-                                                   refine_distance=[2, 5, 5, 10],
-                                                   diagnostics=False)
-=======
 def test_triangulate(watershed_small, river_small):
     points, elems = watershed_workflow.tessalate_river_aligned(watershed_small, [river_small],
                                                                1,
@@ -150,7 +126,6 @@
                                                                refine_min_angle=32,
                                                                refine_distance=[2, 5, 5, 10],
                                                                diagnostics=False)
->>>>>>> 107e887f
     areas = np.array([watershed_workflow.utils.triangle_area(points[e]) for e in elems])
 
     assert (47 == len(points))
