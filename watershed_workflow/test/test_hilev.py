--- conflicted
+++ resolved
@@ -92,20 +92,33 @@
     _, cc = watershed_workflow.get_split_form_hucs(nhd, '060102020103', 12, crs)
     _, reaches = watershed_workflow.get_reaches(nhd, '060102020103', cc.exterior(), crs, crs, properties=True)
 
-<<<<<<< HEAD
-    rivers1 = watershed_workflow.simplify_and_prune(cc, reaches, filter=True, simplify_hucs=50, cut_intersections=False, ignore_small_rivers=2)
-    rivers2 = watershed_workflow.simplify_and_prune(cc, reaches, filter=True, simplify_hucs=50, cut_intersections=False, ignore_small_rivers=2,
-                                          prune_by_area_fraction=0.03)
-import os
-from distutils import dir_util
-import pytest
-import fiona
-import shapely.geometry
-import numpy as np
-import watershed_workflow.crs
-import watershed_workflow.hilev
-
-from source_fixtures import datadir, sources
+    rivers = watershed_workflow.construct_rivers(cc, reaches, method='hydroseq')
+    assert(len(rivers) == 1)
+    assert(rivers[0].is_consistent())
+    assert(len(rivers[0]) == 97)
+
+def test_river_tree_properties_prune(sources_download):
+    crs = watershed_workflow.crs.default_crs()
+    nhd = sources_download['hydrography']
+    _, cc = watershed_workflow.get_split_form_hucs(nhd, '060102020103', 12, crs)
+    _, reaches = watershed_workflow.get_reaches(nhd, '060102020103', cc.exterior(), crs, crs, properties=True)
+
+    rivers = watershed_workflow.construct_rivers(cc, reaches, method='hydroseq', prune_by_area_fraction=0.03)
+    assert(len(rivers) == 1)
+    assert(rivers[0].is_consistent())
+    assert(len(rivers[0]) == 27)
+
+def test_river_tree_geometry(sources):
+    crs = watershed_workflow.crs.default_crs()
+    nhd = sources['HUC']
+    _, cc = watershed_workflow.get_split_form_hucs(nhd, '060102020103', 12, crs)
+    _, reaches = watershed_workflow.get_reaches(nhd, '060102020103', cc.exterior(), crs, crs, properties=False)
+
+    rivers = watershed_workflow.construct_rivers(cc, reaches)
+    assert(len(rivers) == 1)
+    assert(rivers[0].is_consistent())
+    assert(len(rivers[0]) == 98)
+    
 
 def get_fiona(filename):
     with fiona.open(str(filename), 'r') as fid:
@@ -149,35 +162,6 @@
     shp = shp.buffer(-.001*radius)
     print(shp.area)
     assert('060102020103' == watershed_workflow.hilev.find_huc(nhd, shp, crs, '060102020103'))
-=======
-    rivers = watershed_workflow.construct_rivers(cc, reaches, method='hydroseq')
-    assert(len(rivers) == 1)
-    assert(rivers[0].is_consistent())
-    assert(len(rivers[0]) == 97)
-
-def test_river_tree_properties_prune(sources_download):
-    crs = watershed_workflow.crs.default_crs()
-    nhd = sources_download['hydrography']
-    _, cc = watershed_workflow.get_split_form_hucs(nhd, '060102020103', 12, crs)
-    _, reaches = watershed_workflow.get_reaches(nhd, '060102020103', cc.exterior(), crs, crs, properties=True)
-
-    rivers = watershed_workflow.construct_rivers(cc, reaches, method='hydroseq', prune_by_area_fraction=0.03)
-    assert(len(rivers) == 1)
-    assert(rivers[0].is_consistent())
-    assert(len(rivers[0]) == 27)
-
-def test_river_tree_geometry(sources):
-    crs = watershed_workflow.crs.default_crs()
-    nhd = sources['HUC']
-    _, cc = watershed_workflow.get_split_form_hucs(nhd, '060102020103', 12, crs)
-    _, reaches = watershed_workflow.get_reaches(nhd, '060102020103', cc.exterior(), crs, crs, properties=False)
-
-    rivers = watershed_workflow.construct_rivers(cc, reaches)
-    assert(len(rivers) == 1)
-    assert(rivers[0].is_consistent())
-    assert(len(rivers[0]) == 98)
-    
->>>>>>> 51b65983
 
 def test_find12_raises(datadir, sources):
     """This throws because the shape is not in this huc"""
