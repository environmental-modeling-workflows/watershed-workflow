import os, sys
import logging
import fiona
import shapely
import attr
import requests
import shutil

import watershed_workflow.sources.utils as source_utils
import watershed_workflow.config
import watershed_workflow.sources.names
import watershed_workflow.utils
import watershed_workflow.warp

@attr.s
class _FileManagerNHD:
    """Manager for interacting with USGS National Hydrography Datasets.

    Note that this includes NHD, NHDPlus, and WBD -- this class should not
    be used directly but instead use one of the derived classes:

    * `manager_nhd.FileManagerNHD`
    * `manager_nhd.FileManagerNHDPlus`
    * `manager_nhd.FileManagerWBD`

    Watershed Workflow leverages the Watershed Boundary Dataset (WBD) and the
    National Hydrography Dataset (NHD), USGS and EPA datasets available at
    multiple resolutions to represent United States watersheds, including
    Alaska [NHD]_.  Also used is the NHD Plus dataset, an augmented dataset
    built on watershed boundaries and elevation products.  By default, the
    1:100,000 High Resolution datasets are used.  Data is discovered through
    The National Map's [TNM]_ REST API, which allows querying for data files
    organized by HUC and resolution via HTTP POST requests, providing
    direct-download URLs.  Files are downloaded on first request, unzipped, and
    stored in the data library for future use.  Currently, files are indexed by
    2-digit (WBD), 4-digit (NHD Plus HR) and 8-digit (NHD) HUCs.

    .. [NHD] https://www.usgs.gov/core-science-systems/ngp/national-hydrography
    .. [TNM] https://viewer.nationalmap.gov/help/documents/TNMAccessAPIDocumentation/TNMAccessAPIDocumentation.pdf

    """
    name = attr.ib(type=str)
    file_level = attr.ib(type=int)
    lowest_level = attr.ib(type=int)
    name_manager = attr.ib()
    #name_manager_shp = attr.ib()

    _nhdplus_vaa = dict({'StreamOrder' : 'StreamOrde',
                         'StreamLevel' : 'StreamLeve' ,
                         'HydrologicSequence' : 'HydroSeq',
                         'DownstreamMainPathHydroSeq' : 'DnHydroSeq',
                         'UpstreamMainPathHydroSeq' : 'UpHydroSeq',
                         'DivergenceCode' : 'Divergence',
                         'CatchmentAreaSqKm' : 'AreaSqKm',
                         'TotalDrainageAreaSqKm' : 'TotDASqKm'})
    _nhdplus_eromma = dict({'MeanAnnualFlow' : 'QAMA',
                            'MeanAnnualVelocity' : 'VAMA',
                            'MeanAnnualFlowGaugeAdj': 'QEMA'})

    
    def get_huc(self, huc, force_download=False):
        """Get the specified HUC in its native CRS.

        Parameters
        ----------
        huc : int or str
          The USGS Hydrologic Unit Code

        Returns
        -------
        profile : dict
          The fiona shapefile profile (see Fiona documentation).
        hu : dict
          Fiona shape object representing the hydrologic unit.

        Note this finds and downloads files as needed.
        """        
        huc = source_utils.huc_str(huc)
        profile, hus = self.get_hucs(huc, len(huc), force_download)
        assert(len(hus) == 1)
        return profile, hus[0]

    def get_hucs(self, huc, level, force_download=False):
        """Get all sub-catchments of a given HUC level within a given HUC.

        Parameters
        ----------
        huc : int or str
          The USGS Hydrologic Unit Code
        level : int
          Level of requested sub-catchments.  Must be larger or equal to the
          level of the input huc.
        force_download : bool
          Download or re-download the file if true.

        Returns
        -------
        profile : dict
          The fiona shapefile profile (see Fiona documentation).
        hus : list(dict)
          List of fiona shape objects representing the hydrologic units.

        Note this finds and downloads files as needed.
        """        
        huc = source_utils.huc_str(huc)
        huc_level = len(huc)

        # error checking on the levels, require file_level <= huc_level <= level <= lowest_level
        if self.lowest_level < level:
            raise ValueError("{}: files include HUs at max level {}.".format(self.name, self.lowest_level))
        if level < huc_level:
            raise ValueError("{}: cannot ask for HUs at level {} contained in {}.".format(self.name, level, huc_level))
        if huc_level < self.file_level:
            raise ValueError("{}: files are organized at HUC level {}, so cannot ask for a larger HUC than that level.".format(self.name, self.file_level))

        # download the file
        filename = self._download(huc[0:self.file_level], force=force_download)
        logging.info('Using HUC file "{}"'.format(filename))
        

        # read the file
        layer = 'WBDHU{}'.format(level)
        logging.debug("{}: opening '{}' layer '{}' for HUCs in '{}'".format(self.name, filename, layer, huc))

        with fiona.open(filename, mode='r', layer=layer) as fid:
            hus = [hu for hu in fid if source_utils.get_code(hu,level).startswith(huc)]
            profile = fid.profile
        profile['always_xy'] = True
        return profile, hus
<<<<<<< HEAD
        #include_catchments=False, include_catchment_areas=False,
=======
        
>>>>>>> 51b65983
    def get_hydro(self, huc, bounds=None, bounds_crs=None, in_network=True, properties=None,
                  force_download=False):
        """Get all reaches within a given HUC and/or coordinate bounds.

        Parameters
        ----------
        huc : int or str
          The USGS Hydrologic Unit Code
        bounds : [xmin, ymin, xmax, ymax], optional
          Coordinate bounds to filter reaches returned.  If this is provided,
          bounds_crs must also be provided.
        bounds_crs : CRS, optional
          CRS of the above bounds.
        in_network : bool, optional
          If True (default), remove reaches that are not "in" the NHD network
<<<<<<< HEAD
        properties : a list of properties to be added to reaches 'catchment' for catchment geometry, and property alias names for NHDPlusFlowlineVAA and NHDPlusEROMMA table 
          (Table 16 and 17 NHDPlus user guide)
        force_download : bool
        Download or re-download the file if true.
=======

        properties : list(str) or bool, optional
          A list of property aliases to be added to reaches.  See
          alias names in Table 16 (NHDPlusFlowlineVAA) or 17
          (NHDPlusEROMMA) of NHDPlus User Guide).  This is only
          supported for NHDPlus.  Commonly used properties include: 

           - 'TotalDrainageAreaKmSq' : total drainage area
           - 'CatchmentAreaKmSq' : differential catchment contributing area
           - 'HydrologicSequence' : VAA sequence information
           - 'DownstreamMainPathHydroSeq' : VAA sequence information
           - 'UpstreamMainPathHydroSeq' : VAA sequence information
           - 'catchment' : catchment polygon geometry

          If bool is provided and the value is True, a standard
          default set of VAA and EROMMA attributes are added as
          properties.
        
        force_download : bool Download
          or re-download the file if true.
>>>>>>> 51b65983

        Returns
        -------
        profile : dict
          The fiona shapefile profile (see Fiona documentation).
        reaches : list(dict)
          List of fiona shape objects representing the stream reaches.

        Note this finds and downloads files as needed.
<<<<<<< HEAD
        """  
=======

        """
        if properties is True:
            properties = list(self._nhdplus_vaa.keys()) + list(self._nhdplus_eromma.keys())
>>>>>>> 51b65983
        
        if 'WBD' in self.name:
            raise RuntimeError(f'{self.name}: does not provide hydrographic data.')
        
        huc = source_utils.huc_str(huc)
        hint_level = len(huc)

        # try to get bounds if not provided
        if bounds is None:
            # can we infer a bounds by getting the HUC?
            profile, hu = self.get_huc(huc)
            bounds = watershed_workflow.utils.bounds(hu)
            bounds_crs = watershed_workflow.crs.from_fiona(profile['crs'])
        
        # error checking on the levels, require file_level <= huc_level <= lowest_level
        if hint_level < self.file_level:
            raise ValueError(f"{self.name}: files are organized at HUC level {self.file_level}, so cannot ask for a larger HUC level.")
        
        # download the file
        filename = self._download(huc[0:self.file_level], force=force_download)
        logging.info('  Using Hydrography file "{}"'.format(filename))
        
        # find and open the hydrography layer        
        filename = self.name_manager.file_name(huc[0:self.file_level])
        layer = 'NHDFlowline'
        logging.info(f"  {self.name}: opening '{filename}' layer '{layer}' for streams in '{bounds}'")
        with fiona.open(filename, mode='r', layer=layer) as fid:
            profile = fid.profile
            bounds = watershed_workflow.warp.bounds(bounds, bounds_crs, watershed_workflow.crs.from_fiona(profile['crs']))
            reaches = [r for (i,r) in fid.items(bbox=bounds)]
            logging.info(f"  Found total of {len(reaches)} in bounds.")

        # filter not in network
        if 'NHDPlus' in self.name and in_network:
            logging.info("  Filtering reaches not in-network")
            reaches = [r for r in reaches if 'InNetwork' in r['properties'] and r['properties']['InNetwork'] == 1]

        # associate catchment areas with the reaches if NHDPlus
        if 'Plus' in self.name and properties != None:
            reach_dict = dict((r['properties']['NHDPlusID'],r) for r in reaches)

<<<<<<< HEAD
            # these dictionaries are needed to access properties from NHDPLus tables {'property alias name': 'property key/code'} 
            # Want to support more properties?? Add their alias names and codes in respective dictionaries (Table 16 and 17 NHDPlus user guide)
            layer_vaa = dict({'StreamOrder':'StreamOrde' ,'StreamLevel':'StreamLeve' ,'HydrologicSequence': 'HydroSeq','DivergenceCode':'Divergence' , 
            'CatchmentAreaSqKm':'AreaSqKm' , 'TotalDrainageAreaSqKm':'TotDASqKm' ,'MaximumElevationSmoothed':'MaxElevSmo', 'MinimumElevationSmoothed': 'MinElevSmo'})
            layer_erroma = dict({'MeanAnnualFlow':'QAMA' ,'MeanAnnualVelocity':'VAMA' ,'MeanAnnualFlowGaugeAdj': 'QEMA'})
            
            # validation of properties
            valid_props=list(layer_vaa.keys())+list(layer_erroma.keys())+['catchments']
            for prop in properties:
                assert(prop in valid_props)

            # flags for which layers will be needed
            layer_flags=dict({'catchments': 'catchments' in properties ,'vaa': not set(properties).isdisjoint(list(layer_vaa.keys())),'erroma':not set(properties).isdisjoint(list(layer_erroma.keys()))})        
            
            if layer_flags['catchments']:
                layer = 'NHDPlusCatchment'
                logging.info("  {}: opening '{}' layer '{}' for catchments in '{}'".format(self.name, filename, layer, bounds))
=======
            # validation of properties
            valid_props = list(self._nhdplus_vaa.keys()) + list(self._nhdplus_eromma.keys()) + ['catchment',]
            for prop in properties:
                if prop not in valid_props:
                    raise ValueError(f'Unrecognized NHDPlus property {prop}.  If you are sure this is valid, add the alias and variable name to the nhdplus tables in FileManagerNHDPlus.')

            # flags for which layers will be needed
            if 'catchment' in properties:
                layer = 'NHDPlusCatchment'
                logging.info(f"  {self.name}: opening '{filename}' layer '{layer}' for catchments in '{bounds}'")
>>>>>>> 51b65983
                for r in reaches:
                    r['properties']['catchment'] = None
                with fiona.open(filename, mode='r', layer=layer) as fid:
                    for catchment in fid.values():
                        reach = reach_dict.get(catchment['properties']['NHDPlusID'])                      
                        if reach is not None:
                            reach['properties']['catchment'] = catchment

<<<<<<< HEAD
            if layer_flags['vaa']:
                layer = 'NHDPlusFlowlineVAA'
                logging.info("  {}: opening '{}' layer '{}' for river network properties in '{}'".format(self.name, filename, layer, bounds))
=======
            if len(set(self._nhdplus_vaa.keys()).intersection(set(properties))) > 0:
                layer = 'NHDPlusFlowlineVAA'
                logging.info(f"  {self.name}: opening '{filename}' layer '{layer}' for river network properties in '{bounds}'")
>>>>>>> 51b65983
                with fiona.open(filename, mode='r', layer=layer) as fid:
                    for flowline in fid.values():
                        reach = reach_dict.get(flowline['properties']['NHDPlusID'])
                        if reach is not None:
                            for prop in properties:
<<<<<<< HEAD
                                if prop in list(layer_vaa.keys()):
                                    prop_code=layer_vaa[prop]
                                    reach['properties'][prop] = flowline['properties'][prop_code]

            if layer_flags['erroma']:
                layer = 'NHDPlusEROMMA'
                logging.info("  {}: opening '{}' layer '{}' for river network properties in '{}'".format(self.name, filename, layer, bounds))
=======
                                if prop in list(self._nhdplus_vaa.keys()):
                                    prop_code = self._nhdplus_vaa[prop]
                                    reach['properties'][prop] = flowline['properties'][prop_code]

            if len(set(self._nhdplus_eromma.keys()).intersection(set(properties))) > 0:
                layer = 'NHDPlusEROMMA'
                logging.info(f"  {self.name}: opening '{filename}' layer '{layer}' for river network properties in '{bounds}'")
>>>>>>> 51b65983
                with fiona.open(filename, mode='r', layer=layer) as fid:
                    for flowline in fid.values():
                        reach = reach_dict.get(flowline['properties']['NHDPlusID'])
                        if reach is not None:
                            for prop in properties:
<<<<<<< HEAD
                                if prop in list(layer_erroma.keys()):
                                    prop_code=layer_erroma[prop]
=======
                                if prop in list(self._nhdplus_eromma.keys()):
                                    prop_code = self._nhdplus_eromma[prop]
>>>>>>> 51b65983
                                    reach['properties'][prop] = flowline['properties'][prop_code]
          
        return profile, reaches

<<<<<<< HEAD
=======
    def get_waterbodies(self, huc, bounds=None, bounds_crs=None, force_download=False):
        """Get all water bodies, e.g. lakes, reservoirs, etc, within a given HUC and/or coordinate bounds.

        Parameters
        ----------
        huc : int or str
          The USGS Hydrologic Unit Code
        bounds : [xmin, ymin, xmax, ymax], optional
          Coordinate bounds to filter reaches returned.  If this is provided,
          bounds_crs must also be provided.
        bounds_crs : CRS, optional
          CRS of the above bounds.
        force_download : bool Download
          or re-download the file if true.

        Returns
        -------
        profile : dict
          The fiona shapefile profile (see Fiona documentation).
        reaches : list(dict)
          List of fiona shape objects representing the stream reaches.

        Note this finds and downloads files as needed.

        """
        
        if 'NHDPlus' not in self.name:
            raise RuntimeError(f'{self.name}: does not provide water body data.')
        
        huc = source_utils.huc_str(huc)
        hint_level = len(huc)

        # try to get bounds if not provided
        if bounds is None:
            # can we infer a bounds by getting the HUC?
            profile, hu = self.get_huc(huc)
            bounds = watershed_workflow.utils.bounds(hu)
            bounds_crs = watershed_workflow.crs.from_fiona(profile['crs'])
        
        # error checking on the levels, require file_level <= huc_level <= lowest_level
        if hint_level < self.file_level:
            raise ValueError(f"{self.name}: files are organized at HUC level {self.file_level}, so cannot ask for a larger HUC level.")
        
        # download the file
        filename = self._download(huc[0:self.file_level], force=force_download)
        logging.info('  Using Hydrography file "{}"'.format(filename))
        
        # find and open the waterbody layer        
        filename = self.name_manager.file_name(huc[0:self.file_level])
        layer = 'NHDWaterbody'
        logging.info(f"  {self.name}: opening '{filename}' layer '{layer}' for streams in '{bounds}'")
        with fiona.open(filename, mode='r', layer=layer) as fid:
            profile = fid.profile
            bounds = watershed_workflow.warp.bounds(bounds, bounds_crs, watershed_workflow.crs.from_fiona(profile['crs']))
            bodies = [r for (i,r) in fid.items(bbox=bounds)]
            logging.info(f"  Found total of {len(bodies)} in bounds.")

        return profile, bodies

    
>>>>>>> 51b65983
    def _url(self, hucstr):
        """Use the USGS REST API to find the URL to download a file for a given huc.

        Parameters
        ----------
        hucstr : str
          The USGS Hydrologic Unit Code

        Returns
        -------
        url : str
          The URL to download a file containing shapes for the HUC.
        """
        rest_url = 'https://tnmaccess.nationalmap.gov/api/v1/products'
        hucstr = hucstr[0:self.file_level]

        def attempt(params):        
            r = requests.get(rest_url, params=params)
            logging.info(f'  REST URL: {r.url}')
            try:
                r.raise_for_status()
            except Exception as e:
                logging.error(e)
                return 1,e
                
            json = r.json()
            #logging.debug(json)

            matches = [(m,self._valid_url(i, m, hucstr)) for (i,m) in enumerate(json['items'])]
            logging.debug(f'     found {len(matches)} matches') 
            matches_f = list(filter( lambda tup : tup[1], matches ))
            logging.debug(f'     found {len(matches_f)} valid matches') 
            if len(matches_f) == 0:
                logging.error('{}: no matches for HUC {} ({})'.format(self.name, hucstr, len(matches)))
                return 1, '{}: not able to find HUC {}'.format(self.name, hucstr)
            if len(matches_f) > 1:
                logging.error('{}: too many matches for HUC {} ({})'.format(self.name, hucstr, len(matches)))
                for (m,url) in matches_f:
                    logging.error(' {}\n   {}'.format(m['title'], url))
                return 1, '{}: too many matches for HUC {}'.format(self.name, hucstr)
            return 0, matches_f[0][1]

        # cheaper if it works, may not work in alaska?
        a1 = attempt({'datasets' : self.name,
                      'polyType' : 'huc{}'.format(self.file_level),
                      'polyCode' : hucstr})
        if not a1[0]:
            logging.debug('  REST query with polyCode... SUCCESS')
            logging.debug(f'  REST query: {a1[1]}')
            return a1[1]
        else:
            logging.debug('  REST query with polyCode... FAIL')

        # may find via huc4?
        if (self.file_level >= 4):
            a2 = attempt({'datasets' : self.name,
                          'polyType' : 'huc4',
                          'polyCode' : hucstr[0:4]})
            if not a2[0]:
                logging.debug('  REST query with polyCode... SUCCESS')
                logging.debug(f'  REST query: {a2[1]}')
                return a2[1]
            else:
                logging.debug('  REST query with polyCode... FAIL')

        # # works more univerasally but is a BIG lookup, then filter locally
        # a2 = attempt({'datasets':self.name})
        # if not a2[0]:
        #     logging.debug('  REST query without polyCODE... SUCCESS')
        #     logging.debug(f'  REST query: {a2[1]}')
        #     return a2[1]

        # logging.debug('  REST query without polyCODE... FAIL')
        raise ValueError('{}: cannot find HUC {}'.format(self.name, hucstr))

    def _valid_url(self, i, match, huc, gdb_only=True):
        """Helper function that returns the URL if valid, or False if not."""
        ok = True
        logging.info(f'Checking match for {huc}? {match["downloadURL"]}')

        if ok:
            ok = "format" in match
            logging.info(f'format in match? {ok}')
        if ok:
            ok = "urls" in match
            logging.info(f'urls in match? {ok}')
        if ok:
            # search for a GDB url
            try:
                url_type = next(ut for ut in match['urls'] if 'GDB' in ut or 'GeoDatabase' in ut)
            except StopIteration:
                logging.info(f'Cannot find GDB url: {list(match["urls"].keys())}')
                return False
            else:
                url = match['urls'][url_type]

        # we have a url, is it actually this huc?
        url_split = url.split('/')
        logging.info(f'YAY: {url}')
        logging.info(f'Checking match {i}: {url_split[-2]}, {url_split[-1]}')

        # check the title contains (NHD) if NHD, or (NHDPlus HR) if NHDPlus
        if ok:
            ok = "title" in match
            logging.debug(f'title in match? {ok}')
        if ok:
            for abbrev in ['NHD', 'NHDPlus', 'NHDPlus HR', 'WBD']:
                my_abbrev = f'({abbrev})'.lower()
                if my_abbrev in self.name.lower():
                    break
            ok = my_abbrev in match["title"].lower()
            logging.debug(f'name in title? {ok}')
        if not ok:
            return False

        if huc not in url_split[-1]:
            # not the right HUC
            return False
        if gdb_only and 'GDB' != url_split[-2]:
            # not a GDB
            return False
        return url

    def _download(self, hucstr, force=False):
        """Find and download data from a given HUC.

        Parameters
        ----------
        hucstr : str
          The USGS Hydrologic Unit Code
        force : bool, optional
          If true, re-download even if a file already exists.

        Returns
        -------
        filename : str
          The path to the resulting downloaded dataset.
        """
        # check directory structure
        os.makedirs(self.name_manager.data_dir(), exist_ok=True)
        os.makedirs(self.name_manager.folder_name(hucstr), exist_ok=True)

        work_folder = self.name_manager.raw_folder_name(hucstr)
        os.makedirs(work_folder, exist_ok=True)

        filename = self.name_manager.file_name(hucstr)
        if not os.path.exists(filename) or force:
            url = self._url(hucstr)

            downloadfile = os.path.join(work_folder, url.split("/")[-1])
            if not os.path.exists(downloadfile) or force:
                logging.info("Attempting to download source for target '%s'"%filename)
                source_utils.download(url, downloadfile, force)
                
            source_utils.unzip(downloadfile, work_folder)

            # hope we can find it?
            gdb_files = [f for f in os.listdir(work_folder) if f.endswith('.gdb')]
            assert(len(gdb_files) == 1)

            if os.path.exists(filename):
                shutil.rmtree(filename)
            source_utils.move(os.path.join(work_folder, gdb_files[0]), filename)

        if not os.path.exists(filename):
            raise RuntimeError("Cannot find or download file for source target '%s'"%filename)
        return filename
    
    
class FileManagerNHDPlus(_FileManagerNHD):
    def __init__(self):
        name = 'National Hydrography Dataset Plus High Resolution (NHDPlus HR)'
        super().__init__(name, 4, 12,
                         watershed_workflow.sources.names.Names(name, 'hydrography',
                                                                'NHDPlus_H_{}_GDB',
                                                                'NHDPlus_H_{}.gdb'))

        
class FileManagerNHD(_FileManagerNHD):
    def __init__(self):
        name = 'National Hydrography Dataset (NHD)'
        super().__init__(name, 8, 12,
                         watershed_workflow.sources.names.Names(name, 'hydrography',
                                                                'NHD_H_{}_GDB',
                                                                'NHD_H_{}.gdb'))


class FileManagerWBD(_FileManagerNHD):
    def __init__(self):
        name = 'National Watershed Boundary Dataset (WBD)'
        super().__init__(name, 2, 12,
                         watershed_workflow.sources.names.Names(name, 'hydrography',
                                                      'WBD_{}_GDB',
                                                      'WBD_{}.gdb'))    
    <|MERGE_RESOLUTION|>--- conflicted
+++ resolved
@@ -127,11 +127,7 @@
             profile = fid.profile
         profile['always_xy'] = True
         return profile, hus
-<<<<<<< HEAD
-        #include_catchments=False, include_catchment_areas=False,
-=======
-        
->>>>>>> 51b65983
+        
     def get_hydro(self, huc, bounds=None, bounds_crs=None, in_network=True, properties=None,
                   force_download=False):
         """Get all reaches within a given HUC and/or coordinate bounds.
@@ -147,12 +143,6 @@
           CRS of the above bounds.
         in_network : bool, optional
           If True (default), remove reaches that are not "in" the NHD network
-<<<<<<< HEAD
-        properties : a list of properties to be added to reaches 'catchment' for catchment geometry, and property alias names for NHDPlusFlowlineVAA and NHDPlusEROMMA table 
-          (Table 16 and 17 NHDPlus user guide)
-        force_download : bool
-        Download or re-download the file if true.
-=======
 
         properties : list(str) or bool, optional
           A list of property aliases to be added to reaches.  See
@@ -173,7 +163,6 @@
         
         force_download : bool Download
           or re-download the file if true.
->>>>>>> 51b65983
 
         Returns
         -------
@@ -183,14 +172,10 @@
           List of fiona shape objects representing the stream reaches.
 
         Note this finds and downloads files as needed.
-<<<<<<< HEAD
-        """  
-=======
 
         """
         if properties is True:
             properties = list(self._nhdplus_vaa.keys()) + list(self._nhdplus_eromma.keys())
->>>>>>> 51b65983
         
         if 'WBD' in self.name:
             raise RuntimeError(f'{self.name}: does not provide hydrographic data.')
@@ -232,25 +217,6 @@
         if 'Plus' in self.name and properties != None:
             reach_dict = dict((r['properties']['NHDPlusID'],r) for r in reaches)
 
-<<<<<<< HEAD
-            # these dictionaries are needed to access properties from NHDPLus tables {'property alias name': 'property key/code'} 
-            # Want to support more properties?? Add their alias names and codes in respective dictionaries (Table 16 and 17 NHDPlus user guide)
-            layer_vaa = dict({'StreamOrder':'StreamOrde' ,'StreamLevel':'StreamLeve' ,'HydrologicSequence': 'HydroSeq','DivergenceCode':'Divergence' , 
-            'CatchmentAreaSqKm':'AreaSqKm' , 'TotalDrainageAreaSqKm':'TotDASqKm' ,'MaximumElevationSmoothed':'MaxElevSmo', 'MinimumElevationSmoothed': 'MinElevSmo'})
-            layer_erroma = dict({'MeanAnnualFlow':'QAMA' ,'MeanAnnualVelocity':'VAMA' ,'MeanAnnualFlowGaugeAdj': 'QEMA'})
-            
-            # validation of properties
-            valid_props=list(layer_vaa.keys())+list(layer_erroma.keys())+['catchments']
-            for prop in properties:
-                assert(prop in valid_props)
-
-            # flags for which layers will be needed
-            layer_flags=dict({'catchments': 'catchments' in properties ,'vaa': not set(properties).isdisjoint(list(layer_vaa.keys())),'erroma':not set(properties).isdisjoint(list(layer_erroma.keys()))})        
-            
-            if layer_flags['catchments']:
-                layer = 'NHDPlusCatchment'
-                logging.info("  {}: opening '{}' layer '{}' for catchments in '{}'".format(self.name, filename, layer, bounds))
-=======
             # validation of properties
             valid_props = list(self._nhdplus_vaa.keys()) + list(self._nhdplus_eromma.keys()) + ['catchment',]
             for prop in properties:
@@ -261,7 +227,6 @@
             if 'catchment' in properties:
                 layer = 'NHDPlusCatchment'
                 logging.info(f"  {self.name}: opening '{filename}' layer '{layer}' for catchments in '{bounds}'")
->>>>>>> 51b65983
                 for r in reaches:
                     r['properties']['catchment'] = None
                 with fiona.open(filename, mode='r', layer=layer) as fid:
@@ -270,29 +235,14 @@
                         if reach is not None:
                             reach['properties']['catchment'] = catchment
 
-<<<<<<< HEAD
-            if layer_flags['vaa']:
-                layer = 'NHDPlusFlowlineVAA'
-                logging.info("  {}: opening '{}' layer '{}' for river network properties in '{}'".format(self.name, filename, layer, bounds))
-=======
             if len(set(self._nhdplus_vaa.keys()).intersection(set(properties))) > 0:
                 layer = 'NHDPlusFlowlineVAA'
                 logging.info(f"  {self.name}: opening '{filename}' layer '{layer}' for river network properties in '{bounds}'")
->>>>>>> 51b65983
                 with fiona.open(filename, mode='r', layer=layer) as fid:
                     for flowline in fid.values():
                         reach = reach_dict.get(flowline['properties']['NHDPlusID'])
                         if reach is not None:
                             for prop in properties:
-<<<<<<< HEAD
-                                if prop in list(layer_vaa.keys()):
-                                    prop_code=layer_vaa[prop]
-                                    reach['properties'][prop] = flowline['properties'][prop_code]
-
-            if layer_flags['erroma']:
-                layer = 'NHDPlusEROMMA'
-                logging.info("  {}: opening '{}' layer '{}' for river network properties in '{}'".format(self.name, filename, layer, bounds))
-=======
                                 if prop in list(self._nhdplus_vaa.keys()):
                                     prop_code = self._nhdplus_vaa[prop]
                                     reach['properties'][prop] = flowline['properties'][prop_code]
@@ -300,25 +250,17 @@
             if len(set(self._nhdplus_eromma.keys()).intersection(set(properties))) > 0:
                 layer = 'NHDPlusEROMMA'
                 logging.info(f"  {self.name}: opening '{filename}' layer '{layer}' for river network properties in '{bounds}'")
->>>>>>> 51b65983
                 with fiona.open(filename, mode='r', layer=layer) as fid:
                     for flowline in fid.values():
                         reach = reach_dict.get(flowline['properties']['NHDPlusID'])
                         if reach is not None:
                             for prop in properties:
-<<<<<<< HEAD
-                                if prop in list(layer_erroma.keys()):
-                                    prop_code=layer_erroma[prop]
-=======
                                 if prop in list(self._nhdplus_eromma.keys()):
                                     prop_code = self._nhdplus_eromma[prop]
->>>>>>> 51b65983
                                     reach['properties'][prop] = flowline['properties'][prop_code]
           
         return profile, reaches
 
-<<<<<<< HEAD
-=======
     def get_waterbodies(self, huc, bounds=None, bounds_crs=None, force_download=False):
         """Get all water bodies, e.g. lakes, reservoirs, etc, within a given HUC and/or coordinate bounds.
 
@@ -379,7 +321,6 @@
         return profile, bodies
 
     
->>>>>>> 51b65983
     def _url(self, hucstr):
         """Use the USGS REST API to find the URL to download a file for a given huc.
 
